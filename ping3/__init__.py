#!/usr/bin/env python

import os
import socket
import struct
import select
import time
import platform
import zlib
import threading
import logging
import functools
import errno

from . import errors
from .enums import ICMP_DEFAULT_CODE, IcmpType, IcmpTimeExceededCode, IcmpDestinationUnreachableCode

<<<<<<< HEAD
__version__ = "4.0.0E"
=======
__version__ = "4.0.2"
>>>>>>> a1103286
DEBUG = False  # DEBUG: Show debug info for developers. (default False)
EXCEPTIONS = False  # EXCEPTIONS: Raise exception when delay is not available.
LOGGER = None  # LOGGER: Record logs into console or file.
EXTENDED = False # EXTENDED: Return extended object instead of rtt. (default False)

IP_HEADER_FORMAT = "!BBHHHBBHII"
ICMP_HEADER_FORMAT = "!BBHHH"  # According to netinet/ip_icmp.h. !=network byte order(big-endian), B=unsigned char, H=unsigned short
ICMP_TIME_FORMAT = "!d"  # d=double
SOCKET_SO_BINDTODEVICE = 25  # socket.SO_BINDTODEVICE

class myData:
    version = __version__ + "E"
    destip = "NA"
    destport= 0
    srcip = "NA"
    srcport = 0
    timeout = 0
    roundtriptime = 0
    requests = 0
    success = False


def _debug(*args, **kwargs):
    """Print debug info to stdout if `ping3.DEBUG` is True.

    Args:
        *args: Any. Usually are strings or objects that can be converted to str.
    """
    def get_logger():
        logger = logging.getLogger(__name__)
        logger.setLevel(logging.DEBUG)
        formatter = logging.Formatter('[%(levelname)s] %(message)s')
        cout_handler = logging.StreamHandler()
        cout_handler.setLevel(logging.DEBUG)
        cout_handler.setFormatter(formatter)
        logger.addHandler(cout_handler)
        logger.debug("Ping3 Version: {}".format(__version__))
        logger.debug("LOGGER: {}".format(logger))
        return logger

    if not DEBUG:
        return None
    global LOGGER
    LOGGER = LOGGER or get_logger()
    message = " ".join(str(item) for item in args)
    LOGGER.debug(message)



def _raise(err):
    """Raise exception if `ping3.EXCEPTIONS` is True.

    Args:
        err: Exception.

    Raise:
        Exception: Exception passed in args will be raised if `ping3.EXCEPTIONS` is True.
    """
    if EXCEPTIONS:
        raise err


def _func_logger(func: callable) -> callable:
    """Decorator that log function calls for debug

    Args:
        func: Function to be decorated.

    Returns:
        Decorated function.
    """
    @functools.wraps(func)
    def wrapper(*args, **kwargs):
        pargs = ", ".join(str(arg) for arg in args)
        kargs = str(kwargs) if kwargs else ""
        all_args = ", ".join((pargs, kargs)) if (pargs and kargs) else (pargs or kargs)
        _debug("Function called:", "{func.__name__}({})".format(all_args, func=func))
        func_return = func(*args, **kwargs)
        _debug("Function returned:", "{func.__name__} -> {rtrn}".format(func=func, rtrn=func_return))
        return func_return

    return wrapper


def checksum(source: bytes) -> int:
    """Calculates the checksum of the input bytes.

    RFC1071: https://tools.ietf.org/html/rfc1071
    RFC792: https://tools.ietf.org/html/rfc792

    Args:
        source: Bytes. The input to be calculated.

    Returns:
        int: Calculated checksum.
    """
    BITS = 16  # 16-bit long
    carry = 1 << BITS  # 0x10000
    result = sum(source[::2]) + (sum(source[1::2]) << (BITS // 2))  # Even bytes (odd indexes) shift 1 byte to the left.
    while result >= carry:  # Ones' complement sum.
        result = sum(divmod(result, carry))  # Each carry add to right most bit.
    return ~result & ((1 << BITS) - 1)  # Ensure 16-bit


def read_icmp_header(raw: bytes) -> dict:
    """Get information from raw ICMP header data.

    Args:
        raw: Bytes. Raw data of ICMP header.

    Returns:
        A map contains the infos from the raw header.
    """
    icmp_header_keys = ('type', 'code', 'checksum', 'id', 'seq')
    return dict(zip(icmp_header_keys, struct.unpack(ICMP_HEADER_FORMAT, raw)))


def read_ip_header(raw: bytes) -> dict:
    """Get information from raw IP header data.

    Args:
        raw: Bytes. Raw data of IP header.

    Returns:
        A map contains the infos from the raw header.
    """
    def stringify_ip(ip: int) -> str:
        return ".".join(str(ip >> offset & 0xff) for offset in (24, 16, 8, 0))  # str(ipaddress.ip_address(ip))

    ip_header_keys = ('version', 'tos', 'len', 'id', 'flags', 'ttl', 'protocol', 'checksum', 'src_addr', 'dest_addr')
    ip_header = dict(zip(ip_header_keys, struct.unpack(IP_HEADER_FORMAT, raw)))
    ip_header['src_addr'] = stringify_ip(ip_header['src_addr'])
    ip_header['dest_addr'] = stringify_ip(ip_header['dest_addr'])
    return ip_header


@_func_logger
def send_one_ping(sock: socket, dest_addr: str, icmp_id: int, seq: int, size: int):
    """Sends one ping to the given destination.

    ICMP Header (bits): type (8), code (8), checksum (16), id (16), sequence (16)
    ICMP Payload: time (double), data
    ICMP Wikipedia: https://en.wikipedia.org/wiki/Internet_Control_Message_Protocol

    Args:
        sock: Socket.
        dest_addr: The destination address, can be an IP address or a domain name. Ex. "192.168.1.1"/"example.com"
        icmp_id: ICMP packet id. Calculated from Process ID and Thread ID.
        seq: ICMP packet sequence, usually increases from 0 in the same process.
        size: The ICMP packet payload size in bytes. Note this is only for the payload part.

    Raises:
        HostUnkown: If destination address is a domain name and cannot resolved.
    """
    _debug("Destination address: '{}'".format(dest_addr))
    try:
        dest_addr = socket.gethostbyname(dest_addr)  # Domain name will translated into IP address, and IP address leaves unchanged.
    except socket.gaierror as err:
        raise errors.HostUnknown(dest_addr=dest_addr) from err
    _debug("Destination IP address:", dest_addr)
    pseudo_checksum = 0  # Pseudo checksum is used to calculate the real checksum.
    icmp_header = struct.pack(ICMP_HEADER_FORMAT, IcmpType.ECHO_REQUEST, ICMP_DEFAULT_CODE, pseudo_checksum, icmp_id, seq)
    padding = (size - struct.calcsize(ICMP_TIME_FORMAT)) * "Q"  # Using double to store current time.
    icmp_payload = struct.pack(ICMP_TIME_FORMAT, time.time()) + padding.encode()
    real_checksum = checksum(icmp_header + icmp_payload)  # Calculates the checksum on the dummy header and the icmp_payload.
    # Don't know why I need socket.htons() on real_checksum since ICMP_HEADER_FORMAT already in Network Bytes Order (big-endian)
    icmp_header = struct.pack(ICMP_HEADER_FORMAT, IcmpType.ECHO_REQUEST, ICMP_DEFAULT_CODE, socket.htons(real_checksum), icmp_id, seq)  # Put real checksum into ICMP header.
    _debug("Sent ICMP header:", read_icmp_header(icmp_header))
    _debug("Sent ICMP payload:", icmp_payload)
    packet = icmp_header + icmp_payload
    sock.sendto(packet, (dest_addr, 0))  # addr = (ip, port). Port is 0 respectively the OS default behavior will be used.


@_func_logger
def receive_one_ping(sock: socket, icmp_id: int, seq: int, timeout: int) -> float:
    """Receives the ping from the socket.

    IP Header (bits): version (8), type of service (8), length (16), id (16), flags (16), time to live (8), protocol (8), checksum (16), source ip (32), destination ip (32).
    ICMP Packet (bytes): IP Header (20), ICMP Header (8), ICMP Payload (*).
    Ping Wikipedia: https://en.wikipedia.org/wiki/Ping_(networking_utility)
    ToS (Type of Service) in IP header for ICMP is 0. Protocol in IP header for ICMP is 1.

    Args:
        sock: The same socket used for send the ping.
        icmp_id: ICMP packet id. Sent packet id should be identical with received packet id.
        seq: ICMP packet sequence. Sent packet sequence should be identical with received packet sequence.
        timeout: Timeout in seconds.

    Returns:
        The delay in seconds or None on timeout.

    Raises:
        TimeToLiveExpired: If the Time-To-Live in IP Header is not large enough for destination.
        TimeExceeded: If time exceeded but Time-To-Live does not expired.
        DestinationHostUnreachable: If the destination host is unreachable.
        DestinationUnreachable: If the destination is unreachable.
    """
    has_ip_header = (os.name != 'posix') or (platform.system() == 'Darwin') or (sock.type == socket.SOCK_RAW)  # No IP Header when unprivileged on Linux.
    if has_ip_header:
        ip_header_slice = slice(0, struct.calcsize(IP_HEADER_FORMAT))  # [0:20]
        icmp_header_slice = slice(ip_header_slice.stop, ip_header_slice.stop + struct.calcsize(ICMP_HEADER_FORMAT))  # [20:28]
    else:
        _debug("Unprivileged on Linux")
        icmp_header_slice = slice(0, struct.calcsize(ICMP_HEADER_FORMAT))  # [0:8]
    timeout_time = time.time() + timeout  # Exactly time when timeout.
    _debug("Timeout time: {} ({})".format(time.ctime(timeout_time), timeout_time))
    while True:
        timeout_left = timeout_time - time.time()  # How many seconds left until timeout.
        timeout_left = timeout_left if timeout_left > 0 else 0  # Timeout must be non-negative
        _debug("Timeout left: {:.2f}s".format(timeout_left))
        selected = select.select([sock, ], [], [], timeout_left)  # Wait until sock is ready to read or time is out.
        if selected[0] == []:  # Timeout
            raise errors.Timeout(timeout=timeout)
        time_recv = time.time()
        _debug("Received time: {} ({}))".format(time.ctime(time_recv), time_recv))
        recv_data, addr = sock.recvfrom(1500)  # Single packet size limit is 65535 bytes, but usually the network packet limit is 1500 bytes.
        if has_ip_header:
            ip_header_raw = recv_data[ip_header_slice]
            ip_header = read_ip_header(ip_header_raw)
            _debug("Received IP header:", ip_header)
        else:
            ip_header = None
        icmp_header_raw, icmp_payload_raw = recv_data[icmp_header_slice], recv_data[icmp_header_slice.stop:]
        icmp_header = read_icmp_header(icmp_header_raw)
        _debug("Received ICMP header:", icmp_header)
        _debug("Received ICMP payload:", icmp_payload_raw)
        if not has_ip_header:  # When unprivileged on Linux, ICMP ID is rewrited by kernel.
            icmp_id = sock.getsockname()[1]  # According to https://stackoverflow.com/a/14023878/4528364
        if icmp_header['type'] == IcmpType.TIME_EXCEEDED:  # TIME_EXCEEDED has no icmp_id and icmp_seq. Usually they are 0.
            if icmp_header['code'] == IcmpTimeExceededCode.TTL_EXPIRED:  # Windows raw socket cannot get TTL_EXPIRED. See https://stackoverflow.com/questions/43239862/socket-sock-raw-ipproto-icmp-cant-read-ttl-response.
                raise errors.TimeToLiveExpired(ip_header=ip_header, icmp_header=icmp_header)  # Some router does not report TTL expired and then timeout shows.
            raise errors.TimeExceeded()
        if icmp_header['type'] == IcmpType.DESTINATION_UNREACHABLE:  # DESTINATION_UNREACHABLE has no icmp_id and icmp_seq. Usually they are 0.
            if icmp_header['code'] == IcmpDestinationUnreachableCode.DESTINATION_HOST_UNREACHABLE:
                raise errors.DestinationHostUnreachable(ip_header=ip_header, icmp_header=icmp_header)
            raise errors.DestinationUnreachable(ip_header=ip_header, icmp_header=icmp_header)
        if icmp_header['id']:
            if icmp_header['type'] == IcmpType.ECHO_REQUEST:  # filters out the ECHO_REQUEST itself.
                _debug("ECHO_REQUEST received. Packet filtered out.")
                continue
            if icmp_header['id'] != icmp_id:  # ECHO_REPLY should match the ICMP ID field.
                _debug("ICMP ID dismatch. Packet filtered out.")
                continue
            if icmp_header['seq'] != seq:  # ECHO_REPLY should match the ICMP SEQ field.
                _debug("IMCP SEQ dismatch. Packet filtered out.")
                continue
            if icmp_header['type'] == IcmpType.ECHO_REPLY:
                time_sent = struct.unpack(ICMP_TIME_FORMAT, icmp_payload_raw[0:struct.calcsize(ICMP_TIME_FORMAT)])[0]
                _debug("Received sent time: {} ({})".format(time.ctime(time_sent), time_sent))
                return time_recv - time_sent
        _debug("Uncatched ICMP packet:", icmp_header)


@_func_logger
def ping(dest_addr: str, timeout: int = 4, unit: str = "s", src_addr: str = None, ttl: int = None, seq: int = 0, size: int = 56, interface: str = None) -> float:
    """
    Send one ping to destination address with the given timeout.

    Args:
        dest_addr: The destination address, can be an IP address or a domain name. Ex. "192.168.1.1"/"example.com"
        timeout: Time to wait for a response, in seconds. Default is 4s, same as Windows CMD. (default 4)
        unit: The unit of returned value. "s" for seconds, "ms" for milliseconds. (default "s")
        src_addr: The IP address to ping from. This is for multiple network interfaces. Ex. "192.168.1.20". (default None)
        interface: LINUX ONLY. The gateway network interface to ping from. Ex. "wlan0". (default None)
        ttl: The Time-To-Live of the outgoing packet. Default is None, which means using OS default ttl -- 64 onLinux and macOS, and 128 on Windows. (default None)
        seq: ICMP packet sequence, usually increases from 0 in the same process. (default 0)
        size: The ICMP packet payload size in bytes. If the input of this is less than the bytes of a double format (usually 8), the size of ICMP packet payload is 8 bytes to hold a time. The max should be the router_MTU(Usually 1480) - IP_Header(20) - ICMP_Header(8). Default is 56, same as in macOS. (default 56)

    Returns:
        The delay in seconds/milliseconds, False on error and None on timeout.

    Raises:
        PingError: Any PingError will raise again if `ping3.EXCEPTIONS` is True.
    """
    resp=myData()
    try:
        sock = socket.socket(socket.AF_INET, socket.SOCK_RAW, socket.IPPROTO_ICMP)
    except PermissionError as err:
        if err.errno == errno.EPERM:  # [Errno 1] Operation not permitted
            _debug("`{}` when create socket.SOCK_RAW, using socket.SOCK_DGRAM instead.".format(err))
            sock = socket.socket(socket.AF_INET, socket.SOCK_DGRAM, socket.IPPROTO_ICMP)
        else:
            raise err
    with sock:
        if ttl:
            try:  # IPPROTO_IP is for Windows and BSD Linux.
                if sock.getsockopt(socket.IPPROTO_IP, socket.IP_TTL):
                    sock.setsockopt(socket.IPPROTO_IP, socket.IP_TTL, ttl)
            except OSError as err:
                _debug("Set Socket Option `IP_TTL` in `IPPROTO_IP` Failed: {}".format(err))
            try:
                if sock.getsockopt(socket.SOL_IP, socket.IP_TTL):
                    sock.setsockopt(socket.SOL_IP, socket.IP_TTL, ttl)
            except OSError as err:
                _debug("Set Socket Option `IP_TTL` in `SOL_IP` Failed: {}".format(err))
        if interface:
            sock.setsockopt(socket.SOL_SOCKET, SOCKET_SO_BINDTODEVICE, interface.encode())  # packets will be sent from specified interface.
            _debug("Socket Interface Binded:", interface)
        if src_addr:
            sock.bind((src_addr, 0))  # only packets send to src_addr are received.
            _debug("Socket Source Address Binded:", src_addr)
        thread_id = threading.get_native_id() if hasattr(threading, 'get_native_id') else threading.currentThread().ident  # threading.get_native_id() is supported >= python3.8.
        process_id = os.getpid()  # If ping() run under different process, thread_id may be identical.
        icmp_id = zlib.crc32("{}{}".format(process_id, thread_id).encode()) & 0xffff  # to avoid icmp_id collision.
        try:
            send_one_ping(sock=sock, dest_addr=dest_addr, icmp_id=icmp_id, seq=seq, size=size)
            delay = receive_one_ping(sock=sock, icmp_id=icmp_id, seq=seq, timeout=timeout)  # in seconds
        except errors.Timeout as err:
            _debug(err)
            _raise(err)
            return None
        except errors.PingError as err:
            _debug(err)
            _raise(err)
            return False
        if delay is None:
            return None
        if unit == "ms":
            delay *= 1000  # in milliseconds

        if EXTENDED == True:
            resp.destip=str(socket.gethostbyname(dest_addr))
            resp.srcip=str(sock.getsockname()[0])
            resp.srcport=sock.getsockname()[1]
            resp.timeout=timeout
            resp.roundtriptime=delay
            resp.requests=1
            resp.success=True
            return resp
            
        return delay



@_func_logger
def verbose_ping(dest_addr: str, count: int = 4, interval: float = 0, *args, **kwargs):
    """
    Send pings to destination address with the given timeout and display the result.

    Args:
        dest_addr: The destination address. Ex. "192.168.1.1"/"example.com"
        count: How many pings should be sent. 0 means infinite loops until manually stopped. Default is 4, same as Windows CMD. (default 4)
        interval: How many seconds between two packets. Default is 0, which means send the next packet as soon as the previous one responsed. (default 0)
        *args and **kwargs: And all the other arguments available in ping() except `seq`.

    Returns:
        Formatted ping results printed.
    """
    resp=myData()
    timeout = kwargs.get("timeout")
    src = kwargs.get("src")
    unit = kwargs.setdefault("unit", "ms")
    i = 0
    while i < count or count == 0:
        if interval > 0 and i > 0:
            time.sleep(interval)
        output_text = "ping '{}'".format(dest_addr)
        output_text += " from '{}'".format(src) if src else ""
        output_text += " ... "
        data = ping(dest_addr, seq=i, *args, **kwargs)
        
        if EXTENDED == True and isinstance(data, myData) :
            print("[EXTENDED] ", end="")
            delay=data.roundtriptime
        else:
            delay=data

            
        print(output_text, end="")
        if delay is None:
            print("Timeout > {}s".format(timeout) if timeout else "Timeout")
        elif delay is False:
            print("Error")
        else:
            if EXTENDED == True:
                print("{value}{unit}".format(value=int(delay), unit=unit),end='')
                print(" " + data.srcip + " -> " + data.destip + "."  )
            else:
                print("{value}{unit}".format(value=int(delay), unit=unit))
        i += 1<|MERGE_RESOLUTION|>--- conflicted
+++ resolved
@@ -15,11 +15,7 @@
 from . import errors
 from .enums import ICMP_DEFAULT_CODE, IcmpType, IcmpTimeExceededCode, IcmpDestinationUnreachableCode
 
-<<<<<<< HEAD
-__version__ = "4.0.0E"
-=======
 __version__ = "4.0.2"
->>>>>>> a1103286
 DEBUG = False  # DEBUG: Show debug info for developers. (default False)
 EXCEPTIONS = False  # EXCEPTIONS: Raise exception when delay is not available.
 LOGGER = None  # LOGGER: Record logs into console or file.
