--- conflicted
+++ resolved
@@ -117,13 +117,8 @@
     Returns:
         The delay in seconds/milliseconds or None on timeout.
     """
-<<<<<<< HEAD
-    icmp_protocol = socket.getprotobyname("icmp")
-    my_socket = socket.socket(socket.AF_INET, socket.SOCK_RAW, icmp_protocol)
+    my_socket = socket.socket(socket.AF_INET, socket.SOCK_RAW, socket.IPPROTO_ICMP)
     my_socket.setsockopt(socket.SOL_IP, socket.IP_TTL, ttl)
-=======
-    my_socket = socket.socket(socket.AF_INET, socket.SOCK_RAW, socket.IPPROTO_ICMP)
->>>>>>> ff520066
     if src_addr:
         my_socket.bind((src_addr, 0))
     my_ID = threading.current_thread().ident & 0xFFFF
